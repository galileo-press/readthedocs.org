--- conflicted
+++ resolved
@@ -32,22 +32,15 @@
     self.is_authenticated(request)
     self.throttle_check(request)
 
-<<<<<<< HEAD
-        try:
-            page = paginator.page(int(request.GET.get('page', 1)))
-        except InvalidPage:
-            raise Http404(_("Sorry, no results on that page."))
-=======
     # Do the query.
     query = request.GET.get('q', '')
     sqs = SearchQuerySet().models(model).load_all().auto_query(query)
     paginator = Paginator(sqs, 20)
->>>>>>> 20f5838b
 
     try:
         page = paginator.page(int(request.GET.get('page', 1)))
     except InvalidPage:
-        raise Http404("Sorry, no results on that page.")
+        raise Http404(_("Sorry, no results on that page."))
 
     objects = []
 
