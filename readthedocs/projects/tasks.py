--- conflicted
+++ resolved
@@ -75,10 +75,7 @@
     else:
         apiv2 = api
 
-<<<<<<< HEAD
-=======
     start_time = datetime.datetime.utcnow()
->>>>>>> a71e93ca
     try:
         project_data = api.project(pk).get()
     except HttpClientError:
@@ -307,189 +304,6 @@
     return ret_dict
 
 
-<<<<<<< HEAD
-=======
-def setup_environment(version):
-    """
-    Build the virtualenv and install the project into it.
-
-    Always build projects with a virtualenv.
-    """
-    ret_dict = {}
-    project = version.project
-    build_dir = os.path.join(project.venv_path(version=version.slug), 'build')
-    if os.path.exists(build_dir):
-        log.info(LOG_TEMPLATE.format(project=project.slug, version=version.slug, msg='Removing existing build dir'))
-        shutil.rmtree(build_dir)
-    if project.use_system_packages:
-        site_packages = '--system-site-packages'
-    else:
-        site_packages = '--no-site-packages'
-    # Here the command has been modified to support different
-    # interpreters.
-    ret_dict['venv'] = run(
-        '{cmd} {site_packages} {path}'.format(
-            cmd='virtualenv-2.7 -p {interpreter}'.format(
-                interpreter=project.python_interpreter),
-            site_packages=site_packages,
-            path=project.venv_path(version=version.slug)
-        )
-    )
-    # Other code expects sphinx-build to be installed inside the
-    # virtualenv.  Using the -I option makes sure it gets installed
-    # even if it is already installed system-wide (and
-    # --system-site-packages is used)
-    if project.use_system_packages:
-        ignore_option = '-I'
-    else:
-        ignore_option = ''
-
-    wheeldir = os.path.join(settings.SITE_ROOT, 'deploy', 'wheels')
-    ret_dict['doc_builder'] = run(
-        (
-            '{cmd} install --use-wheel --find-links={wheeldir} -U {ignore_option} '
-            'sphinx==1.2.2 virtualenv==1.10.1 setuptools==1.1 docutils==0.11 mkdocs==0.11.1 mock==1.0.1 pillow==2.6.1'
-            ' readthedocs-sphinx-ext==0.4.4'
-        ).format(
-            cmd=project.venv_bin(version=version.slug, bin='pip'),
-            ignore_option=ignore_option,
-            wheeldir=wheeldir,
-        )
-    )
-
-    # Handle requirements
-
-    requirements_file_path = project.requirements_file
-    checkout_path = project.checkout_path(version.slug)
-    if not requirements_file_path:
-        docs_dir = builder_loading.get(project.documentation_type)(version).docs_dir()
-        for path in [docs_dir, '']:
-            for req_file in ['pip_requirements.txt', 'requirements.txt']:
-                test_path = os.path.join(checkout_path, path, req_file)
-                print('Testing %s' % test_path)
-                if os.path.exists(test_path):
-                    requirements_file_path = test_path
-                    break
-
-    if requirements_file_path:
-        os.chdir(checkout_path)
-        ret_dict['requirements'] = run(
-            '{cmd} install --exists-action=w -r {requirements}'.format(
-                cmd=project.venv_bin(version=version.slug, bin='pip'),
-                requirements=requirements_file_path))
-
-    # Handle setup.py
-
-    os.chdir(project.checkout_path(version.slug))
-    if os.path.isfile("setup.py"):
-        if getattr(settings, 'USE_PIP_INSTALL', False):
-            ret_dict['install'] = run(
-                '{cmd} install --ignore-installed .'.format(
-                    cmd=project.venv_bin(version=version.slug, bin='pip')))
-        else:
-            ret_dict['install'] = run(
-                '{cmd} setup.py install --force'.format(
-                    cmd=project.venv_bin(version=version.slug,
-                                         bin='python')))
-    else:
-        ret_dict['install'] = (999, "", "No setup.py, skipping install")
-    return ret_dict
-
-
-@task()
-def build_docs(version, force, pdf, man, epub, dash, search, localmedia):
-    """
-    This handles the actual building of the documentation
-    """
-
-    project = version.project
-    results = {}
-
-    before_build.send(sender=version)
-
-    with project.repo_nonblockinglock(version=version,
-                                      max_lock_age=getattr(settings, 'REPO_LOCK_SECONDS', 30)):
-        html_builder = builder_loading.get(project.documentation_type)(version)
-        if force:
-            html_builder.force()
-        html_builder.append_conf()
-        results['html'] = html_builder.build()
-        if results['html'][0] == 0:
-            html_builder.move()
-
-        # Gracefully attempt to move files via task on web workers.
-        try:
-            move_files.delay(
-                version_pk=version.pk,
-                html=True,
-                hostname=socket.gethostname(),
-            )
-        except socket.error:
-            pass
-
-        fake_results = (999, "Project Skipped, Didn't build",
-                        "Project Skipped, Didn't build")
-        if 'mkdocs' in project.documentation_type:
-            if search:
-                try:
-                    search_builder = builder_loading.get('mkdocs_json')(version)
-                    results['search'] = search_builder.build()
-                    if results['search'][0] == 0:
-                        search_builder.move()
-                except:
-                    log.error(LOG_TEMPLATE.format(
-                        project=project.slug, version=version.slug, msg="JSON Build Error"), exc_info=True)
-
-        if 'sphinx' in project.documentation_type:
-            # Search builder. Creates JSON from docs and sends it to the
-            # server.
-            if search:
-                try:
-                    search_builder = builder_loading.get(
-                        'sphinx_search')(version)
-                    results['search'] = search_builder.build()
-                    if results['search'][0] == 0:
-                        # Copy json for safe keeping
-                        search_builder.move()
-                except:
-                    log.error(LOG_TEMPLATE.format(
-                        project=project.slug, version=version.slug, msg="JSON Build Error"), exc_info=True)
-            # Local media builder for singlepage HTML download archive
-            if localmedia:
-                try:
-                    localmedia_builder = builder_loading.get(
-                        'sphinx_singlehtmllocalmedia')(version)
-                    results['localmedia'] = localmedia_builder.build()
-                    if results['localmedia'][0] == 0:
-                        localmedia_builder.move()
-                except:
-                    log.error(LOG_TEMPLATE.format(
-                        project=project.slug, version=version.slug, msg="Local Media HTML Build Error"), exc_info=True)
-
-            # Optional build steps
-            if version.project.slug not in HTML_ONLY and not project.skip:
-                if pdf:
-                    pdf_builder = builder_loading.get('sphinx_pdf')(version)
-                    results['pdf'] = pdf_builder.build()
-                    # Always move pdf results even when there's an error.
-                    # if pdf_results[0] == 0:
-                    pdf_builder.move()
-                else:
-                    results['pdf'] = fake_results
-                if epub:
-                    epub_builder = builder_loading.get('sphinx_epub')(version)
-                    results['epub'] = epub_builder.build()
-                    if results['epub'][0] == 0:
-                        epub_builder.move()
-                else:
-                    results['epub'] = fake_results
-
-    after_build.send(sender=version)
-
-    return results
->>>>>>> a71e93ca
-
-
 def create_build(build_pk):
     """
     Old placeholder for build creation. Now it just gets it from the database.
@@ -504,36 +318,7 @@
     return build
 
 
-<<<<<<< HEAD
-@task()
-def update_config_from_yaml(state, yaml_obj=None):
-    """
-    Check out or update the given project's repository.
-    """
-    # Remove circular import
-    log.debug(LOG_TEMPLATE.format(project=state.core.project, version=state.core.version, msg="Checking for yml config"))
-    try:
-        if not yaml_obj:
-            rtd_yaml = open(os.path.join(state.fs.checkout_path, '.rtd.yml'))
-            yaml_obj = yaml.load(rtd_yaml, safe=True)
-        #for key in yaml_obj.keys():
-            # Treat the defined fields on the Import form as
-            # the canonical list of allowed user editable fields.
-            # This is in essense just another UI for that form.
-            # if key not in ImportProjectForm._meta.fields:
-            #     del yaml_obj[key]
-    except IOError:
-        log.debug(LOG_TEMPLATE.format(project=state.core.project, version=state.core.version, msg="No rtd.yml found."))
-        return None
-
-    state.from_json(yaml_obj)
-    log.debug(LOG_TEMPLATE.format(project=state.core.project, version=state.core.version, msg="Updated from YAML."))
-
-
-def record_build(api, record, build, results, state):
-=======
 def record_build(api, record, build, results, state, start_time=None):
->>>>>>> a71e93ca
     """
     Record a build by hitting the API.
 
@@ -902,8 +687,6 @@
     shutil.rmtree(path)
 
 
-<<<<<<< HEAD
-=======
 @task(queue='web')
 def clear_artifacts(version_pk):
     """ Remove artifacts from the web servers. """
@@ -912,51 +695,6 @@
     run_on_app_servers('rm -rf %s' % version.project.get_production_media_path(type='epub', version_slug=version.slug))
     run_on_app_servers('rm -rf %s' % version.project.get_production_media_path(type='htmlzip', version_slug=version.slug))
     run_on_app_servers('rm -rf %s' % version.project.rtd_build_path(version=version.slug))
-
-# @task()
-# def update_config_from_json(version_pk):
-#     """
-#     Check out or update the given project's repository.
-#     """
-# Remove circular import
-#     from projects.forms import ImportProjectForm
-#     version_data = api.version(version_pk).get()
-#     version = make_api_version(version_data)
-#     project = version.project
-#     log.debug(LOG_TEMPLATE.format(project=project.slug, version=version.slug, msg="Checking for json config"))
-#     try:
-#         rtd_json = open(os.path.join(
-#             project.checkout_path(version.slug),
-#             '.rtd.json'
-#         ))
-#         json_obj = json.load(rtd_json)
-#         for key in json_obj.keys():
-# Treat the defined fields on the Import form as
-# the canonical list of allowed user editable fields.
-# This is in essense just another UI for that form.
-#             if key not in ImportProjectForm._meta.fields:
-#                 del json_obj[key]
-#     except IOError:
-#         log.debug(LOG_TEMPLATE.format(project=project.slug, version=version.slug, msg="No rtd.json found."))
-#         return None
-
-#     project_data = api.project(project.pk).get()
-#     project_data.update(json_obj)
-#     api.project(project.pk).put(project_data)
-#     log.debug(LOG_TEMPLATE.format(project=project.slug, version=version.slug, msg="Updated from JSON."))
-
-# def update_state(version):
-#     """
-#     Keep state between the repo and the database
-#     """
-#     log.debug(LOG_TEMPLATE.format(project=version.project.slug, version=version.slug, msg='Setting config values from .rtd.yml'))
-#     try:
-#         update_config_from_json(version.pk)
-#     except Exception, e:
-# Never kill the build, but log the error
-#         log.error(LOG_TEMPLATE.format(project=version.project.slug, version=version.slug, msg='Failure in config parsing code: %s ' % e.message))
-
->>>>>>> a71e93ca
 
 # @task()
 # def zenircbot_notification(version_id):
